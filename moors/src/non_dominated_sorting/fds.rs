use ndarray::{Array1, Array2, ArrayView1, Axis};

use crate::genetic::{D12, Fronts, PopulationMOO};

/// Inlines the check for "does f1 dominate f2?" to reduce call overhead.
#[inline]
fn dominates(f1: &ArrayView1<f64>, f2: &ArrayView1<f64>) -> bool {
    let mut better = false;
    // We assume f1.len() == f2.len()
    for (&a, &b) in f1.iter().zip(f2.iter()) {
        if a > b {
            return false;
        } else if a < b {
            better = true;
        }
    }
    better
}

/// Fast Non-Dominated Sorting.
/// Returns a vector of fronts, each front is a list of indices.
/// The individuals are grouped into fronts in order of non-dominance.
/// If during the construction of fronts the cumulative count of individuals reaches or exceeds
/// `min_survivors`, the entire last front is included (even if it causes the total to exceed `min_survivors`)
/// and no further fronts are added.
pub fn fast_non_dominated_sorting(
    population_fitness: &Array2<f64>,
    min_survivors: usize,
) -> Vec<Vec<usize>> {
    let population_size = population_fitness.shape()[0];

    // simple domination counts and dominated sets
    let mut domination_count = vec![0; population_size];
    let mut dominated_sets = vec![Vec::new(); population_size];

    // Precompute row views to avoid repeated indexing
    let fitness_rows: Vec<ArrayView1<f64>> = (0..population_size)
        .map(|i| population_fitness.index_axis(Axis(0), i))
        .collect();

    // Sequential pairwise comparisons: for each pair (p, q) with p < q
    for p in 0..population_size {
        for q in (p + 1)..population_size {
            if dominates(&fitness_rows[p], &fitness_rows[q]) {
                // p dominates q
                dominated_sets[p].push(q);
                domination_count[q] += 1;
            } else if dominates(&fitness_rows[q], &fitness_rows[p]) {
                // q dominates p
                dominated_sets[q].push(p);
                domination_count[p] += 1;
            }
        }
    }

    // Build the first front
    let mut fronts = Vec::new();
    let mut first_front = Vec::new();
<<<<<<< HEAD
    for (i, item) in domination_count.iter().enumerate().take(population_size) {
        if item.load(Ordering::Relaxed) == 0 {
=======
    for i in 0..population_size {
        if domination_count[i] == 0 {
>>>>>>> e26aa4ac
            first_front.push(i);
        }
    }
    fronts.push(first_front.clone());
    let mut count = first_front.len();
    // If the first front already reaches min_survivors, return immediately.
    if count >= min_survivors {
        return fronts;
    }

    // Construct subsequent fronts
    let mut current_front = first_front;
    while !current_front.is_empty() {
        let mut next_front = Vec::new();
        for &p in &current_front {
            for &q in &dominated_sets[p] {
                domination_count[q] -= 1;
                if domination_count[q] == 0 {
                    next_front.push(q);
                }
            }
        }
        if next_front.is_empty() {
            break;
        }
        // If adding the next front reaches or exceeds min_survivors,
        // include the entire front and stop the construction.
        if count + next_front.len() >= min_survivors {
            fronts.push(next_front);
            break;
        } else {
            count += next_front.len();
            fronts.push(next_front.clone());
            current_front = next_front;
        }
    }

    fronts
}

/// Builds the fronts from the population.
pub fn build_fronts<ConstrDim>(
    population: PopulationMOO<ConstrDim>,
    num_survive: usize,
) -> Fronts<ConstrDim>
where
    ConstrDim: D12,
{
    let sorted_fronts = fast_non_dominated_sorting(&population.fitness, num_survive);
    let mut results: Fronts<ConstrDim> = Vec::new();
    // For each front (with rank = front_index), extract the sub-population.
    for (front_index, indices) in sorted_fronts.iter().enumerate() {
        let mut population_front = population.selected(indices);
        let rank_arr = Array1::from_elem(indices.len(), front_index);
        population_front.set_rank(rank_arr);
        results.push(population_front);
    }
    results
}
#[cfg(test)]
mod tests {
    use super::*;
    use ndarray::{Array2, array};

    #[test]
    fn test_dominates() {
        // Test case 1: The first vector dominates the second
        let a = array![1.0, 2.0, 3.0];
        let b = array![2.0, 3.0, 4.0];
        assert_eq!(dominates(&a.view(), &b.view()), true);

        // Test case 2: The second vector dominates the first
        let a = array![3.0, 3.0, 3.0];
        let b = array![2.0, 4.0, 5.0];
        assert_eq!(dominates(&a.view(), &b.view()), false);

        // Test case 3: Neither vector dominates the other
        let a = array![1.0, 2.0, 3.0];
        let b = array![2.0, 1.0, 3.0];
        assert_eq!(dominates(&a.view(), &b.view()), false);

        // Test case 4: Equal vectors
        let a = array![1.0, 2.0, 3.0];
        let b = array![1.0, 2.0, 3.0];
        assert_eq!(dominates(&a.view(), &b.view()), false);
    }

    #[test]
    fn test_fast_non_dominated_sorting() {
        // Define the fitness values of the population
        let population_fitness = array![
            [1.0, 2.0], // Individual 0
            [2.0, 1.0], // Individual 1
            [1.5, 1.5], // Individual 2
            [3.0, 4.0], // Individual 3 (dominated by everyone)
            [4.0, 3.0]  // Individual 4 (dominated by everyone)
        ];

        // Perform fast non-dominated sorting with min_survivors = 5
        let fronts = fast_non_dominated_sorting(&population_fitness, 5);

        // Expected Pareto fronts:
        // Front 1: Individuals 0, 1, 2
        // Front 2: Individuals 3, 4 (the entire front is included when min_survivors is reached)
        let expected_fronts = vec![
            vec![0, 1, 2], // Front 1
            vec![3, 4],    // Front 2
        ];

        assert_eq!(fronts, expected_fronts);
    }

    #[test]
    fn test_fast_non_dominated_sorting_single_front() {
        // Define a population where no individual dominates another
        let population_fitness = array![
            [1.0, 2.0], // Individual 0
            [2.0, 1.0], // Individual 1
            [1.5, 1.5], // Individual 2
        ];

        // Perform fast non-dominated sorting with min_survivors = 3
        let fronts = fast_non_dominated_sorting(&population_fitness, 3);

        // Expected Pareto front: All individuals belong to the same front.
        // The front is returned in its entirety when min_survivors is reached.
        let expected_fronts = vec![
            vec![0, 1, 2], // Front 1
        ];

        assert_eq!(fronts, expected_fronts);
    }

    #[test]
    fn test_fast_non_dominated_sorting_empty_population() {
        // Define an empty population
        let population_fitness: Array2<f64> = Array2::zeros((0, 0));

        // Perform fast non-dominated sorting with min_survivors = 0
        let fronts = fast_non_dominated_sorting(&population_fitness, 0);

        // Expected: No fronts
        let expected_fronts: Vec<Vec<usize>> = vec![vec![]];

        assert_eq!(fronts, expected_fronts);
    }

    #[test]
    fn test_fast_non_dominated_sorting_n_survive_cut() {
        // Define a population with clear dominance relationships and duplicate fitness values
        // to force multiple individuals in a front.
        let population_fitness = array![
            [1.0, 1.0], // Individual 0: best, not dominated by anyone
            [2.0, 2.0], // Individual 1: dominated by 0
            [2.0, 2.0], // Individual 2: duplicate of 1, same front as 1
            [3.0, 3.0], // Individual 3: dominated by 0,1,2
            [4.0, 4.0]  // Individual 4: dominated by 0,1,2,3
        ];

        // Set min_survivors = 2. The first front is [0] (1 individual).
        // The next front is [1, 2] (2 individuals). Adding this front reaches min_survivors (1 + 2 > 2)
        // so the algorithm should include the entire second front and stop.
        let fronts = fast_non_dominated_sorting(&population_fitness, 2);
        let expected_fronts = vec![
            vec![0],    // Front 1
            vec![1, 2], // Front 2 (included entirely when min_survivors is reached)
        ];

        assert_eq!(fronts, expected_fronts);
    }

    #[test]
    fn test_build_fronts_behavior() {
        // Create a population with 5 individuals and 2 objectives.
        // For simplicity, we set the fitness equal to the genes.
        // Genes (and fitness) are chosen such that:
        //   - Individual 1: [1.0, 1.0] -> best, should be in front 0.
        //   - Individual 2: [2.0, 2.0]
        //   - Individual 3: [1.5, 2.5]
        //   - Individual 4: [2.5, 1.5]
        //   - Individual 5: [3.0, 3.0] -> dominated by one of the above, hence in a later front.
        let genes = array![
            [1.0, 1.0], // Individual 1
            [2.0, 2.0], // Individual 2
            [1.5, 2.5], // Individual 3
            [2.5, 1.5], // Individual 4
            [3.0, 3.0]  // Individual 5
        ];
        let fitness = genes.clone();
        let constraints = Array2::from_elem((5, 2), -1.0);
        // Build the Population (with rank set to None initially).
        let population = PopulationMOO::new(genes, fitness, constraints);

        // Call build_fronts with num_survive = 5.
        let fronts = build_fronts(population, 5);

        // We expect three fronts:
        //   Front 0: 1 individual (the best).
        //   Front 1: 3 individuals (non-dominated among themselves).
        //   Front 2: 1 individual.
        assert_eq!(
            fronts.len(),
            3,
            "Expected 3 fronts based on the objectives."
        );

        // Check front sizes.
        assert_eq!(
            fronts[0].genes.nrows(),
            1,
            "Front 0 should have 1 individual."
        );
        assert_eq!(
            fronts[1].genes.nrows(),
            3,
            "Front 1 should have 3 individuals."
        );
        assert_eq!(
            fronts[2].genes.nrows(),
            1,
            "Front 2 should have 1 individual."
        );

        // Verify each front's rank array.
        for (front_index, front) in fronts.iter().enumerate() {
            let rank = front
                .rank
                .as_ref()
                .expect("Each front should have a rank array.");
            assert_eq!(
                rank.len(),
                front.genes.nrows(),
                "Rank array length must match the number of individuals."
            );
            for &r in rank.iter() {
                assert_eq!(
                    r, front_index,
                    "Each rank value should equal the front index."
                );
            }
        }

        // Check that all constraints in each front are feasible (≤ 0).
        for front in fronts.iter() {
            for row in front.constraints.outer_iter() {
                for &val in row.iter() {
                    assert!(val <= 0.0, "Constraint violation: value = {val} is not ≤ 0");
                }
            }
        }
    }
}<|MERGE_RESOLUTION|>--- conflicted
+++ resolved
@@ -56,13 +56,8 @@
     // Build the first front
     let mut fronts = Vec::new();
     let mut first_front = Vec::new();
-<<<<<<< HEAD
-    for (i, item) in domination_count.iter().enumerate().take(population_size) {
-        if item.load(Ordering::Relaxed) == 0 {
-=======
     for i in 0..population_size {
         if domination_count[i] == 0 {
->>>>>>> e26aa4ac
             first_front.push(i);
         }
     }
