use ndarray::{Array2, Axis, array, stack};
use ordered_float::OrderedFloat;
use std::collections::HashSet;

use moors::{
<<<<<<< HEAD
    AgeMoeaBuilder, CloseDuplicatesCleaner, DanAndDenisReferencePoints, GaussianMutation,
    Nsga2Builder, Nsga3Builder, Nsga3ReferencePointsSurvival, PopulationMOO, RandomSamplingFloat,
    ReveaBuilder, Rnsga2Builder, SimulatedBinaryCrossover, Spea2Builder, impl_constraints_fn,
=======
    AgeMoeaBuilder, ArithmeticCrossover, CloseDuplicatesCleaner, GaussianMutation, Nsga2Builder,
    Nsga3Builder, Nsga3ReferencePointsSurvival, PopulationMOO, RandomSamplingFloat, ReveaBuilder,
    Rnsga2Builder, SimulatedBinaryCrossover, Spea2Builder, UniformRealMutation,
    impl_constraints_fn,
>>>>>>> e26aa4ac
    survival::moo::{
        Nsga3ReferencePoints, ReveaReferencePointsSurvival, Rnsga2ReferencePointsSurvival,
        StructuredReferencePoints,
    },
};

/// Bi-objective fitness:
/// f₁ = x² + y²
/// f₂ = (x−1)² + (y−1)²
fn fitness_biobjective(population_genes: &Array2<f64>) -> Array2<f64> {
    let x = population_genes.column(0);
    let y = population_genes.column(1);
    let f1 = &x * &x + &y * &y;
    let f2 = (&x - 1.0).mapv(|v| v * v) + (&y - 1.0).mapv(|v| v * v);
    stack(Axis(1), &[f1.view(), f2.view()]).expect("stack failed")
}

/// 1) Pareto front size == population size
/// 2) ∀(x,y) on front, |x−y| < 0.2
/// 3) no duplicate points
fn assert_small_real_front(pop: &PopulationMOO) {
    let n = pop.len();
    let front = pop.best();
    assert_eq!(front.len(), n, "expected full Pareto front");

    let mut seen = HashSet::new();
    for i in 0..front.len() {
        let g = front.get(i).genes;
        assert!(
            (g[0] - g[1]).abs() < 0.2,
            "point {:?} too far from diagonal",
            g
        );
        let key = (OrderedFloat(g[0]), OrderedFloat(g[1]));
        assert!(
            seen.insert(key),
            "duplicate point on Pareto front: {:?}",
            key
        );
    }
}

impl_constraints_fn!(MyConstr, lower_bound = 0.0, upper_bound = 1.0);

#[test]
fn test_nsga2() {
    let mut algorithm = Nsga2Builder::default()
        .sampler(RandomSamplingFloat::new(0.0, 1.0))
        .crossover(SimulatedBinaryCrossover::new(15.0))
        .mutation(GaussianMutation::new(0.5, 0.01))
        .duplicates_cleaner(CloseDuplicatesCleaner::new(1e-6))
        .fitness_fn(fitness_biobjective)
        .constraints_fn(MyConstr)
        .num_vars(2)
        .population_size(100)
        .num_offsprings(100)
        .num_iterations(100)
        .mutation_rate(0.1)
        .crossover_rate(0.9)
        .keep_infeasible(false)
        .verbose(false)
        .seed(42)
        .build()
        .expect("failed to build NSGA2");

    algorithm.run().expect("NSGA2 run failed");
    let population = algorithm
        .population()
        .expect("population should have been initialized");
    assert_small_real_front(&population);
}

#[test]
fn test_agemoea() {
    let mut algorithm = AgeMoeaBuilder::default()
        .sampler(RandomSamplingFloat::new(0.0, 1.0))
        .crossover(SimulatedBinaryCrossover::new(15.0))
        .mutation(GaussianMutation::new(0.5, 0.01))
        .duplicates_cleaner(CloseDuplicatesCleaner::new(1e-6))
        .fitness_fn(fitness_biobjective)
        .constraints_fn(MyConstr)
        .num_vars(2)
        .population_size(100)
        .num_offsprings(100)
        .num_iterations(100)
        .mutation_rate(0.1)
        .crossover_rate(0.9)
        .keep_infeasible(false)
        .verbose(false)
        .seed(1729)
        .build()
        .expect("failed to build AgeMoea");

    algorithm.run().expect("AgeMoea run failed");
    let population = algorithm
        .population()
        .expect("population should have been initialized");
    assert_small_real_front(&population);
}

#[test]
fn test_nsga3() {
    let reference_points = DanAndDenisReferencePoints::new(100, 2);
    let rp = Nsga3ReferencePoints::new(reference_points.generate(), false);
    let survivor = Nsga3ReferencePointsSurvival::new(rp);

    let mut algorithm = Nsga3Builder::default()
        .sampler(RandomSamplingFloat::new(0.0, 1.0))
        .crossover(SimulatedBinaryCrossover::new(15.0))
        .mutation(GaussianMutation::new(0.5, 0.01))
        .survivor(survivor)
        .duplicates_cleaner(CloseDuplicatesCleaner::new(1e-6))
        .fitness_fn(fitness_biobjective)
        .constraints_fn(MyConstr)
        .num_vars(2)
        .population_size(100)
        .num_offsprings(100)
        .num_iterations(100)
        .mutation_rate(0.1)
        .crossover_rate(0.9)
        .keep_infeasible(false)
        .verbose(false)
        .seed(42)
        .build()
        .expect("failed to build NSGA3");

    algorithm.run().expect("NSGA3 run failed");
    let population = algorithm
        .population()
        .expect("population should have been initialized");
    assert_small_real_front(&population);
}

#[test]
fn test_rnsga2() {
    let rp: Array2<f64> = array![[0.8, 0.8], [0.9, 0.9]];
    let epsilon = 0.001;
    let survivor = Rnsga2ReferencePointsSurvival::new(rp, epsilon);
    let mut algorithm = Rnsga2Builder::default()
        .sampler(RandomSamplingFloat::new(0.0, 1.0))
        .crossover(SimulatedBinaryCrossover::new(15.0))
        .mutation(GaussianMutation::new(0.5, 0.01))
        .survivor(survivor)
        .duplicates_cleaner(CloseDuplicatesCleaner::new(1e-6))
        .fitness_fn(fitness_biobjective)
        .constraints_fn(MyConstr)
        .num_vars(2)
        .population_size(100)
        .num_offsprings(100)
        .num_iterations(100)
        .mutation_rate(0.1)
        .crossover_rate(0.9)
        .keep_infeasible(false)
        .verbose(false)
        .seed(42)
        .build()
        .expect("failed to build RNSGA2");

    algorithm.run().expect("RNSGA2 run failed");
    let population = algorithm
        .population()
        .expect("population should have been initialized");
    assert_small_real_front(&population);
}

#[test]
fn test_revea() {
    let rp = DanAndDenisReferencePoints::new(100, 2).generate();
    let alpha = 2.5;
    let frequency = 0.2;
    let num_iterations = 100;
    let survivor = ReveaReferencePointsSurvival::new(rp, alpha, frequency, num_iterations);
    let mut algorithm = ReveaBuilder::default()
        .sampler(RandomSamplingFloat::new(0.0, 1.0))
        .crossover(SimulatedBinaryCrossover::new(15.0))
        .mutation(GaussianMutation::new(0.5, 0.01))
        .survivor(survivor)
        .duplicates_cleaner(CloseDuplicatesCleaner::new(1e-6))
        .fitness_fn(fitness_biobjective)
        .constraints_fn(MyConstr)
        .num_vars(2)
        .population_size(100)
        .num_offsprings(100)
        .num_iterations(num_iterations)
        .mutation_rate(0.1)
        .crossover_rate(0.95)
        .keep_infeasible(false)
        .verbose(false)
        .build()
        .expect("failed to build REVEA");

    algorithm.run().expect("Revea run failed");
    let population = algorithm
        .population()
        .expect("population should have been initialized");
    assert_small_real_front(&population);
}

#[test]
#[should_panic] // The algorithm is not reaching the expected performance. Needs investigation
fn test_spea2() {
    let mut algorithm = Spea2Builder::default()
        .sampler(RandomSamplingFloat::new(0.0, 1.0))
        .crossover(SimulatedBinaryCrossover::new(15.0))
        .mutation(GaussianMutation::new(0.5, 0.01))
        .duplicates_cleaner(CloseDuplicatesCleaner::new(1e-6))
        .fitness_fn(fitness_biobjective)
        .constraints_fn(MyConstr)
        .num_vars(2)
        .population_size(200)
        .num_offsprings(200)
        .num_iterations(100)
        .mutation_rate(0.1)
        .crossover_rate(0.9)
        .keep_infeasible(false)
        .verbose(true)
        .seed(42)
        .build()
        .expect("failed to build SPEA2");

    algorithm.run().expect("SPEA2 run failed");
    let population = algorithm
        .population()
        .expect("population should have been initialized");
    assert_small_real_front(&population);
}

#[test]
fn test_same_seed_same_result() {
    let mut algorithm1 = Nsga2Builder::default()
        .sampler(RandomSamplingFloat::new(0.0, 1.0))
        .crossover(ArithmeticCrossover)
        .mutation(UniformRealMutation::new(0.9, 0.0, 1.0))
        .duplicates_cleaner(CloseDuplicatesCleaner::new(1e-6))
        .fitness_fn(fitness_biobjective)
        .constraints_fn(MyConstr)
        .num_vars(2)
        .population_size(200)
        .num_offsprings(200)
        .num_iterations(100)
        .mutation_rate(0.1)
        .crossover_rate(0.9)
        .keep_infeasible(false)
        .verbose(true)
        .seed(1729)
        .build()
        .expect("failed to build NSGA2");

    algorithm1.run().expect("NSGA2 run failed");
    let population1 = algorithm1
        .population()
        .expect("population should have been initialized");

    let mut algorithm2 = Nsga2Builder::default()
        .sampler(RandomSamplingFloat::new(0.0, 1.0))
        .crossover(ArithmeticCrossover)
        .mutation(UniformRealMutation::new(0.9, 0.0, 1.0))
        .duplicates_cleaner(CloseDuplicatesCleaner::new(1e-6))
        .fitness_fn(fitness_biobjective)
        .constraints_fn(MyConstr)
        .num_vars(2)
        .population_size(200)
        .num_offsprings(200)
        .num_iterations(100)
        .mutation_rate(0.1)
        .crossover_rate(0.9)
        .keep_infeasible(false)
        .verbose(true)
        .seed(1729)
        .build()
        .expect("failed to build NSGA2");

    algorithm2.run().expect("NSGA2 run failed");
    let population2 = algorithm2
        .population()
        .expect("population should have been initialized");

    assert_eq!(population1.genes, population2.genes)
}<|MERGE_RESOLUTION|>--- conflicted
+++ resolved
@@ -3,16 +3,10 @@
 use std::collections::HashSet;
 
 use moors::{
-<<<<<<< HEAD
-    AgeMoeaBuilder, CloseDuplicatesCleaner, DanAndDenisReferencePoints, GaussianMutation,
-    Nsga2Builder, Nsga3Builder, Nsga3ReferencePointsSurvival, PopulationMOO, RandomSamplingFloat,
-    ReveaBuilder, Rnsga2Builder, SimulatedBinaryCrossover, Spea2Builder, impl_constraints_fn,
-=======
-    AgeMoeaBuilder, ArithmeticCrossover, CloseDuplicatesCleaner, GaussianMutation, Nsga2Builder,
-    Nsga3Builder, Nsga3ReferencePointsSurvival, PopulationMOO, RandomSamplingFloat, ReveaBuilder,
-    Rnsga2Builder, SimulatedBinaryCrossover, Spea2Builder, UniformRealMutation,
-    impl_constraints_fn,
->>>>>>> e26aa4ac
+    AgeMoeaBuilder, ArithmeticCrossover, CloseDuplicatesCleaner, DanAndDenisReferencePoints,
+    GaussianMutation, Nsga2Builder, Nsga3Builder, Nsga3ReferencePointsSurvival, PopulationMOO,
+    RandomSamplingFloat, ReveaBuilder, Rnsga2Builder, SimulatedBinaryCrossover, Spea2Builder,
+    UniformRealMutation, impl_constraints_fn,
     survival::moo::{
         Nsga3ReferencePoints, ReveaReferencePointsSurvival, Rnsga2ReferencePointsSurvival,
         StructuredReferencePoints,
